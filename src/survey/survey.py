--- conflicted
+++ resolved
@@ -15,7 +15,6 @@
 import pandas as pd
 import streamlit as st
 from google.oauth2.service_account import Credentials
-<<<<<<< HEAD
 
 try:
     from .survey_question_gen import calibration_gen, survey_gen
@@ -27,16 +26,6 @@
 
 def display_calibration_questions() -> None:
     """Render the practice calibration questions prior to the survey."""
-=======
-import datetime
-from collections.abc import Mapping
-
-import re
-from survey_question_gen import survey_gen
-from survey_question_gen import calibration_gen
-
-def display_calibration_questions():
->>>>>>> cc4d9152
     st.markdown("""
     <div class="academic-paper">
     <h3>Practice Questions</h3>
@@ -392,12 +381,8 @@
     if 'exported_once' not in st.session_state: st.session_state.exported_once = False
     if 'last_exported_count' not in st.session_state: st.session_state.last_exported_count = 0
 
-<<<<<<< HEAD
 def display_attention_check() -> bool:
     """Serve the attention-check question and record whether it was passed."""
-=======
-def display_attention_check():
->>>>>>> cc4d9152
     st.markdown("""
     <div class=\"academic-paper\">
     <h3 style='font-family: \"Source Serif Pro\", serif;'>Attention Check</h3>
@@ -512,10 +497,7 @@
         st.session_state.packet_sentiment_history = []
         st.rerun()
 
-<<<<<<< HEAD
 # Human-readable labels for the sentiment slider scale.
-=======
->>>>>>> cc4d9152
 sentiment_scale = {-4: "Extremely Negative", -3: "Strongly Negative", -2: "Moderately Negative", -1: "Slightly Negative", 0: "Neutral", 1: "Slightly Positive", 2: "Moderately Positive", 3: "Strongly Positive", 4: "Extremely Positive"}
 
 def get_scorable_entities(item: Mapping[str, object]) -> list[str]:
@@ -729,12 +711,8 @@
         autosave_export_if_needed()
         st.rerun()
 
-<<<<<<< HEAD
 def export_to_google_sheets(data_df: pd.DataFrame) -> None:
     """Push the latest responses to the configured Google Sheet."""
-=======
-def export_to_google_sheets(data_df):
->>>>>>> cc4d9152
     creds_obj = st.secrets.get(GOOGLE_CREDENTIALS_SECRET_KEY)
     if not creds_obj:
         st.error(f"Secret '{GOOGLE_CREDENTIALS_SECRET_KEY}' not found for Google Sheets export.")
@@ -784,12 +762,8 @@
     except Exception as e:
         st.error(f"An error occurred during Google Sheets export: {e}")
 
-<<<<<<< HEAD
 def autosave_export_if_needed() -> None:
     """Automate periodic response exports to avoid data loss."""
-=======
-def autosave_export_if_needed():
->>>>>>> cc4d9152
     if not st.session_state.attention_check_shown:
         return
     if GOOGLE_SHEET_ID == "YOUR_SPREADSHEET_ID_HERE" or not GOOGLE_SHEET_ID:
@@ -816,12 +790,8 @@
     except Exception:
         pass
 
-<<<<<<< HEAD
 def display_demographic_section() -> None:
     """Collect optional demographic metadata for the participant."""
-=======
-def display_demographic_section():
->>>>>>> cc4d9152
     st.markdown("""
     <div class="academic-paper demographic-banner">
     <h3>Optional Demographic Questions</h3>
